#!/usr/bin/env python3
# -*- coding: utf-8 -*-
"""
Created on Tue Jan  5 11:39:16 2021

@author: yaron
"""

from dftb_layer_splines_4 import get_ani1data


import os
from subprocess import call
import re
from elements import ELEMENTS
import numpy as np
from h5py import File
<<<<<<< HEAD
=======
# from trainedskf import ParDict #Comment this line if using auorg-1-1
from numbers import Real
>>>>>>> 68796143
from typing import Union, List, Optional, Dict, Any, Literal

Array = np.ndarray


def named_re(name: str, respec: str,
             before: str = 'none', after: str = 'require') -> str:
    r"""
    Wrap a regular expression in a block that gives it a name.
    
    Arguments:
        respec (string): regexp to be wrapped
        name (string): name to be assigned to the parsed results:
                (?P<name> respec)
        before (string): whitespace requirements before respec with choices
            'none'   : do not allow any whitespace
            'allow' : accept but do not require whitespace
            'require' : require whitespace
        after(string): whitespace requirements after respec with same choices
            as for the after variable

    Returns:            
        final_regexp: wrapped version of the respec
    """
    ws = {'none': r'',
          'allow': r'\s*',
          'require': r'\s+'}
    res = ws[before] + "(?P<" + name + ">" + respec + ")" + ws[after]

    return res

<<<<<<< HEAD
def write_dftb_infile(Zs: List[int], rcart_angstroms: Array, 
=======

# def copyskf(src: str, dst: str):
#     r"""
#     Copy skf files from src to dist path.

#     Arguments: 
#         src: path

#     # (1) makes dst or deletes dst/*.skf and (2) copies src/*.skf to dst


#     """
#     # from: http://stackoverflow.com/questions/273192
#     #    prevents raise conditions versus os.path.exists()
#     try:
#         os.makedirs(dst)
#     except OSError as exception:
#         if exception.errno != errno.EEXIST:
#             raise
#     for item in glob.glob(os.path.join(dst,'*.skf')):
#         os.remove(item)

#     for item_src in glob.glob(os.path.join(src,'*.skf')):
#         _, filename = os.path.split(item_src)
#         item_dest = os.path.join(dst, filename)
#         shutil.copyfile(item_src, item_dest)

def write_dftb_infile(Zs: List[int], rcart_angstroms: Array,
>>>>>>> 68796143
                      file_path: str, skf_dir: str,
                      DFTBparams_overrides: dict = {}):
    r"""
    Write DFTB HSD input file (dftb_hsd.in) for single point calculation.
    
    Arguments:
        Zs (List[int]): element numbers for atoms in the molecule
        rcart_angstroms (array[]): [natom,3] array with cartesian coordinates
          in anstroms
        file_path (str): path to the output file (e.g. 'scratch/dftb_in.hsd')
        skf_dir (str): directory with the SKF files (should not end in / or \)
        DFTBparams_overrides (dict): dict to override these default params
           'ShellResolvedSCC' : True 
                 If True, s,p,d.. have separate Hubbard parameters
    
    Raises:
        ArgumentError: If keys in DFTBparams_overrides are not supported
                 
    """
    # Default DFTB parameters
    DFTBparams = {'ShellResolvedSCC': True}
    # Check and implement requested overides to DFTB parameters
    if any([x not in DFTBparams for x in DFTBparams_overrides]):
        unsupported = [x for x in DFTBparams_overrides if x not in DFTBparams]
        raise Exception('Unsupported DFTB parameters ' +
                        ' '.join(unsupported))
    DFTBparams.update(DFTBparams_overrides)
    # For convenience. The angstroms is attached to variable name to prevent
    # use of a.u. (DFTB+ uses a.u. for most quantities, so use of a.u. here may
    # be a common error.)
    rcart = rcart_angstroms
<<<<<<< HEAD
    #HSD input requires list of element types, and their max ang momentum, only
    #for elements in this molecule.
=======
    natom = len(Zs)
    # HSD input requires list of element types, and their max ang momentum, only
    # for elements in this molecule.
>>>>>>> 68796143
    Ztypes = np.unique(Zs)
    # map from Z to the "type" given in the TypeNames argument of the HSD file
    ZtoType = {Z: (i + 1) for i, Z in enumerate(Ztypes)}
    with open(file_path, 'w') as dftbfile:
        dftbfile.write(r'Geometry = {' + '\n')
        line = r'  TypeNames = {'
        for Z in Ztypes:
            line += r' "' + ELEMENTS[Z].symbol + r'" '
        line += r'}'
        dftbfile.write(line + '\n')
        dftbfile.write(r'   TypesAndCoordinates [Angstrom] = {' + '\n')
        for iatom, Z in enumerate(Zs):
            line = r'      ' + str(ZtoType[Z])
            line += ' %.8f' % rcart[iatom, 0] + ' %.8f' % rcart[iatom, 1] \
                    + ' %.8f' % rcart[iatom, 2]
            dftbfile.write(line + '\n')
        dftbfile.write(r'   }' + '\n')
        dftbfile.write(r'}' + '\n')
        dftbfile.write(
            r'Driver = {}' + '\n' +
            r'Hamiltonian = DFTB {' + '\n' +
            r'   Scc = Yes' + '\n')
        if DFTBparams['ShellResolvedSCC']:
            # Using OrbitalResolved for backward compatibility
            # This is why the version number below is 5
            dftbfile.write(r'   OrbitalResolvedSCC = Yes' + '\n')
        else:
            dftbfile.write(r'   OrbitalResolvedSCC = No' + '\n')
        dftbfile.write(
            r'   SlaterKosterFiles = Type2FileNames {' + '\n' +
            r'      Prefix = "' + skf_dir + r'/"' + '\n' +
            r'      Separator = "-"' + '\n' +
            r'      Suffix = ".skf"' + '\n' +
            r'   }' + '\n' +
            r'   MaxAngularMomentum {' + '\n'
        )
        # required because DFTB+ wants ang momentum listed only for elements
        # actually in the molecule. The block field of ELEMENT indicates
        # the s,p,d,f label of the valence orbitals, which works for elements
        # currently being studied.
        # TODO: How does DFTB+ handle an element like Ca, for which block = 's' 
        for Z in Ztypes:
            ele = ELEMENTS[Z]
            dftbfile.write(r'      ' + ele.symbol
                           + r' = "' + ele.block + '"\n')
        dftbfile.write(
            r'   }' + '\n' +
            r'}' + '\n' +
            r'Options {}' + '\n' +
            r'Analysis {' + '\n' +
            r'   CalculateForces = No' + '\n' +
            r'}' + '\n')
        # A windows executable is only available for version 17.1
        #  https://sites.google.com/view/djmolplatform/get-dftb-17-1-windows
        # and this version uses the OrbitalResolvedSCC keywork, instead of
        # ShellResolvedSCC. We use parserversion = 5, so that more recent 
        # versions of DFTB+ will use OrbitalResolvedSCC
        dftbfile.write(
            r'ParserOptions {' + '\n'
                                 r'   Parserversion = 5' + '\n'
                                                           r'}'
        )


def read_dftb_out(file_path: str) -> dict:
    r"""
    Parse a dftb.out file.

    Args:
        file_path (str): path to dftb.out file

    Returns:
        results(dict): parsed results. Currently includes:
            Eev: total energy in eV
            Ehartree: total energy in Hartree
    
    Raises:
        Exception('DFTB calculation failed') 
    
    """
    # From: https://stackoverflow.com/questions/12643009/
    anyfloat = r"[+-]?([0-9]+([.][0-9]*)?|[.][0-9]+)"
    # Parsing line of this type:
    # Total Energy:                      -33.6613043365 H         -915.9707 eV
    energy_string = r'Total\sEnergy:' \
                    + named_re('Ehartree', anyfloat, 'require', 'allow') + r'H' \
                    + named_re('Eev', anyfloat, 'allow', 'allow') + r'eV'
    energy_re = re.compile(energy_string)

    with open(file_path, 'rb') as file_in:
        lines = file_in.readlines()
    lines = [line.decode("utf-8").strip() for line in lines]

    results = dict()
    found = False
    for line in lines:
        if energy_re.match(line):
            energy_dict = energy_re.match(line).groupdict()
            results['Ehartree'] = float(energy_dict['Ehartree'])
            results['Eev'] = float(energy_dict['Eev'])
            found = True
    if not found:
        results['Ehartree'] = np.nan
        results['Eev'] = np.nan
        raise Exception('DFTB Calculation Failed')
    return results


# %% load data
# if os.getenv("USER") == "yaron":
#     dftb_exec = "/home/yaron/code/dftbplusexe/dftbplus-20.2.1/bin/dftb+"
# else:
#     dftb_exec = "C:\\Users\\Frank\\Desktop\\DFTB17.1Windows\\DFTB17.1Windows-CygWin\\dftb+"
dftb_exec = "/home/francishe/dftbplus-20.2.1/bin/dftb+"
scratch_dir = "dftbscratch"

# if False:
#     target = {'dt': 'dt', 'dr': 'dr', 'pt': 'pt', 'pe': 'pe', 'pr': 'pr',
#               'cc': 'cc', 'ht': 'ht',
#               'dipole': 'wb97x_dz.dipole',
#               'charges': 'wb97x_dz.cm5_charges'}
#     exclude = ['O3', 'N2O1', 'H1N1O3', 'H2']
#
#     allowed_Zs = [1, 6, 7, 8]
#     maxheavy = 2
#     heavy_atoms = [x for x in range(1, maxheavy + 1)]
#     skf_type = 'mio'
#     skf_dir = os.path.join(skf_type)
#     max_config = 3
#
#     dataset = get_ani1data(allowed_Zs, heavy_atoms, max_config, target, exclude=exclude)
#
# Au_data_path = os.path.join('data', 'Au_energy_clean.h5')
Au_data_path = "/home/francishe/Downloads/Datasets/Au_energy_clean.h5"
des_path = "/home/francishe/Downloads/Datasets/aec_dftb.h5"

# maxconfig = 1
skf_type = 'au'
skf_dir = os.path.join(skf_type)
# dataset = []
# # targets starting with a refer to the value sent by Adam McSloy, generating
# # using or dftb code
# targets = {'ae': 'dftb_plus.elec_energy',
#            'ar': 'dftb_plus.rep_energy',
#            'at': 'dftb_plus.energy',
#            'wd': 'wb97x_dz.energy'}
#
# with File(Au_data_path, 'r') as h5data:
#     for mol_name in h5data.keys():
#         Zs = h5data[mol_name]['atomic_numbers'][()]
#         coords = h5data[mol_name]['coordinates'][()]
#         nconfig = coords.shape[0]
#         targets_nconfig = {k: h5data[mol_name][v][()] for k, v in targets.items()}
#         # for iconfig in range(min(maxconfig, nconfig)):
#         for iconfig in range(nconfig):
#             curr = dict()
#             curr['name'] = mol_name
#             curr['atomic_numbers'] = Zs
#             curr['coordinates'] = coords[iconfig, :, :]
#             curr['targets'] = {k: targets_nconfig[k][iconfig] for k in targets}
#             dataset.append(curr)
#         # keys = [k for k in h5data[mol_name].keys()]

# %% run calcs
from auorg_1_1 import ParDict
from dftb import DFTB
<<<<<<< HEAD
pardict = ParDict()
DFTBoptions = {'ShellResolvedSCC': True}
for imol,mol in enumerate(dataset):
    Zs = mol['atomic_numbers']
    rcart = mol['coordinates']
    
    natom = len(Zs)
    cart = np.zeros([natom,4])
    cart[:,0] = Zs
    for ix in range(3):
        cart[:,ix+1] = rcart[:,ix]
    charge = 0
    mult = 1
    try:
        dftb_us = DFTB(pardict, cart, charge, mult)
        mol['de'],_,_ = dftb_us.SCF()
        mol['dr'] = dftb_us.repulsion
        mol['dt'] = mol['de'] + mol['dr']
        mol['dconv'] = True
    except Exception:
        mol['dconv'] = False    
    
    dftb_infile = os.path.join(scratch_dir,'dftb_in.hsd')
    dftb_outfile = os.path.join(scratch_dir,'dftb.out')
    write_dftb_infile(Zs, rcart, dftb_infile, skf_dir,DFTBoptions)
    with open(dftb_outfile,'w') as f:
        try:
            res = call(dftb_exec,cwd=scratch_dir,stdout = f, shell=False)
            dftb_res = read_dftb_out(dftb_outfile)
            mol['pt'] = dftb_res['Ehartree']
            mol['pconv'] = True
        except Exception:
            mol['pconv'] = False

    if mol['dconv'] and mol['pconv']:
        print(f"{mol['name']} us elec {mol['de']:7.4f} rep {mol['dr']:7.4f} sum {mol['dt']:7.4f}" \
              f" diff DFTB+ {np.abs(mol['dt']-mol['pt']):7.4e}") 
    elif mol['dconv']:
        print(f"{mol['name']} DFTB+ failed")
    elif mol['pconv']:
        print(f"{mol['name']} our dftb failed")
    else:
        print(f"{mol['name']} both our dftb and DFTB+ failed")
    #ts = mol['targets']
    #print(f"H5 elec {ts['pe']} rep {ts['pr']} sum {ts['pe'] +ts['pr']}" \
    #      f"tot {ts['pt']}  diff {ts['pt'] - ts['pe'] -ts['pr']} ")
    #print(f"{skf_type} on mol {imol} E(H) = {Ehartree:7.3f} " \
    #  #f" diff resolved(kcal/mol) {np.abs(Ehartree-mol['targets']['dt'])*627.0:7.3e}" \
    #  f" not resolved {np.abs(Ehartree-mol['targets']['pt'])*627.0:7.3e}" )

#%% print summary of Au results
conv = [x for x in dataset if x['dconv'] and x['pconv']]
diff = np.array([x['dt'] - x['pt'] for x in conv]) * 627.0
print(f"rms diff us and DFTB+ {np.sqrt(np.average(np.square(diff)))} kcal/mol")
print(f"max diff us and DFTB+ {np.max(np.abs(diff))} kcal/mol")


failed = dict()
failed['our dftb'] = [x['name'] for x in dataset if not x['dconv'] and x['pconv']]
failed['dftb+'] = [x['name'] for x in dataset if not x['pconv'] and x['dconv']]
failed['both'] = [x['name'] for x in dataset if not x['pconv'] and not x['dconv']]

for ftype,names in failed.items():
    print(f"{len(names)} molecules failed {ftype}")
    print(names)
         



# allowed_Zs = [1,6,7,8]
# maxheavy = 2
# skf_test = 'ANI1rep1'
# pkl_file = os.path.join('dftbscratch',skf_test,'_heavy' + str(maxheavy) + '.pk')

# if not os.path.exists(pkl_file):    
#     heavy_atoms = [x for x in range(1,maxheavy+1)]
#     #Still some problems with oxygen, molecules like HNO3 are problematic due to degeneracies
#     max_config = 10 
#     # target = 'dt'
#     target = {'dt' : 'dt', 'dr': 'dr', 'pt' : 'pt', 'pe' : 'pe', 'pr' : 'pr',
#               'cc' : 'cc', 'ht': 'ht',
#                'dipole' : 'wb97x_dz.dipole',
#                'charges' : 'wb97x_dz.cm5_charges'}
#     exclude = ['O3', 'N2O1', 'H1N1O3', 'H2']
    
    
#     dataset = get_ani1data(allowed_Zs, heavy_atoms, max_config, target, exclude=exclude)
    
#     #Proportion for training and validation
#     # prop_train = 0.8
#     # transfer_training = False
#     # transfer_train_params = {
#     #     'test_set' : 'pure',
#     #     'impure_ratio' : 0.2,
#     #     'lower_limit' : 4
#     #     }
#     # train_ener_per_heavy = False
    
#     # training_molecs, validation_molecs = dataset_sorting(dataset, prop_train, 
#     #             transfer_training, transfer_train_params, train_ener_per_heavy)
    
#     #mol = pkl.load(open('mtest.pk','rb'))
#     all_mol = dataset
#     print('generating data for', len(all_mol),'molecules')
    
#     for skf_type in ['mio',skf_test]:
#         copyskf(os.path.join(scratch_dir,skf_type), os.path.join(scratch_dir,'skf'))

#         for imol,mol in enumerate(all_mol):
#             Zs = mol['atomic_numbers']
#             rcart = mol['coordinates']
#             write_dftb_in_hsd(Zs, rcart, scratch_dir)
#             with open(os.path.join(scratch_dir,'dftb.out'),'w') as f:       
#                 res = call(dftb_exec,cwd=scratch_dir,stdout = f, shell=False)
#             Ehartree = read_dftb_out(scratch_dir)
#             print(skf_type, imol,Ehartree,np.abs(Ehartree-mol['targets']['dt']))
#             mol[skf_type] = Ehartree
    
#     pkl.dump(all_mol, open(pkl_file,'wb'))
# else:
#     all_mol = pkl.load(open(pkl_file,'rb'))

# #%%
# # fit reference energy
# iZ = {x:i for i,x in enumerate(allowed_Zs)}

# nmol = len(all_mol)
# XX = np.zeros([nmol,len(allowed_Zs)+1])
# mio = np.zeros([nmol])
# cc  = np.zeros([nmol])
# ht = np.zeros([nmol])
# ml  = np.zeros([nmol])
# pt  = np.zeros([nmol])
# for imol,mol in enumerate(all_mol):
#     Zc = collections.Counter(mol['atomic_numbers'])
#     for Z,count in Zc.items():
#         XX[imol, iZ[Z]] = count
#         XX[imol, len(allowed_Zs)] = 1.0
#     cc[imol] = mol['targets']['cc']
#     ht[imol] = mol['targets']['ht']
#     mio[imol] = mol['mio']
#     ml[imol] = mol[skf_test]
#     pt[imol] = mol['targets']['pt']

# yy = ht - mio
# lsq_res = np.linalg.lstsq(XX, yy, rcond=None)
# coefs = lsq_res[0]
# pred = mio + np.dot(XX,coefs)

# print(len(pred),'molecules')
# mae_mio = np.mean(np.abs(pred - ht)) * 627.509
# print('mio: mae of preds',mae_mio)

# yy = ht - pt
# lsq_res = np.linalg.lstsq(XX, yy, rcond=None)
# coefs = lsq_res[0]
# pred = pt + np.dot(XX,coefs)
# mae_pt = np.mean(np.abs(pred - ht)) * 627.509
# print('pt: mae of preds',mae_pt)

# yy = ht - ml
# lsq_res = np.linalg.lstsq(XX, yy, rcond=None)
# coefs = lsq_res[0]
# pred = ml + np.dot(XX,coefs)
# mae_ml = np.mean(np.abs(pred - ht)) * 627.509
# print('ml: mae of preds',mae_ml)

# #%%
# if False:
#     pardict = ParDict()
#     cart = np.hstack([Zs.reshape([-1,1]), rcart])
#     dftb = DFTB(pardict, cart)
#     Eelec, Fs, rhos = dftb.SCF()
#     Erep = dftb.repulsion
#     Eus = Eelec + Erep
    
#     diff = (Ehartree - Eus) * 627
=======
from SplineModel_utilities import Timer
>>>>>>> 68796143

dftb_infile = os.path.join(scratch_dir, 'dftb_in.hsd')
dftb_outfile = os.path.join(scratch_dir, 'dftb.out')
DFTBoptions = {'ShellResolvedSCC': True}
pardict = ParDict()
charge = 0
mult = 1

with Timer("DFTB calculations"):
    with File(Au_data_path, 'r') as src, File(des_path, 'w') as des,\
         open(dftb_outfile, 'w') as f:

        for mol, moldata in src.items():
            Zs = moldata['atomic_numbers'][()]
            coords = moldata['coordinates'][()]
            des_mol = {'dftb.elec_energy': [],
                       'dftb.rep_energy': [],
                       'dftb.energy': [],
                       'dconv': [],
                       'dftb_plus.energy': [],
                       'pconv': []}

            for iconf, coord in enumerate(coords):
                # DFTB calculation
                cart = np.block([Zs.reshape(-1, 1), coord])
                # noinspection PyBroadException
                try:
                    dftb = DFTB(pardict, cart, charge, mult)
                    de = dftb.SCF()[0]
                    dr = dftb.repulsion
                    dt = de + dr
                    des_mol['dftb.elec_energy'].append(de)
                    des_mol['dftb.rep_energy'].append(dr)
                    des_mol['dftb.energy'].append(dt)
                    des_mol['dconv'].append(True)
                except Exception:
                    des_mol['dftb.elec_energy'].append(np.nan)
                    des_mol['dftb.rep_energy'].append(np.nan)
                    des_mol['dftb.energy'].append(np.nan)
                    des_mol['dconv'].append(False)
                    print(f"DFTB divergence: {mol}, conf #{iconf}")

                # DFTB+ calculation
                write_dftb_infile(Zs, coord, dftb_infile, skf_dir, DFTBoptions)
                # noinspection PyBroadException
                try:
                    call(dftb_exec, cwd=scratch_dir, stdout=f, shell=False)
                    dftb_res = read_dftb_out(dftb_outfile)
                    pe = dftb_res['Ehartree']
                    des_mol['dftb_plus.energy'].append(pe)
                    des_mol['pconv'].append(True)
                except Exception:
                    des_mol['dftb_plus.energy'].append(np.nan)
                    des_mol['pconv'].append(False)
                    print(f"DFTB+ divergence: {mol}, conf #{iconf}")

            # Save results to des
            g = des.create_group(mol)
            g.create_dataset('atomic_numbers', data=Zs)
            g.create_dataset('coordinates', data=coords)
            for entry, data in des_mol.items():
                g.create_dataset(name=entry, data=data)

# for imol, mol in enumerate(dataset):
#     Zs = mol['atomic_numbers']
#     rcart = mol['coordinates']
#
#     natom = len(Zs)
#     cart = np.zeros([natom, 4])
#     cart[:, 0] = Zs
#     for ix in range(3):
#         cart[:, ix + 1] = rcart[:, ix]
#     charge = 0
#     mult = 1
#     try:
#         dftb_us = DFTB(pardict, cart, charge, mult)
#         mol['de'], _, _ = dftb_us.SCF()
#         mol['dr'] = dftb_us.repulsion
#         mol['dt'] = mol['de'] + mol['dr']
#         mol['dconv'] = True
#     except Exception:
#         mol['dconv'] = False
#
#     dftb_infile = os.path.join(scratch_dir, 'dftb_in.hsd')
#     dftb_outfile = os.path.join(scratch_dir, 'dftb.out')
#     write_dftb_infile(Zs, rcart, dftb_infile, skf_dir, DFTBoptions)
#     with open(dftb_outfile, 'w') as f:
#         try:
#             res = call(dftb_exec, cwd=scratch_dir, stdout=f, shell=False)
#             dftb_res = read_dftb_out(dftb_outfile)
#             mol['pt'] = dftb_res['Ehartree']
#             mol['pconv'] = True
#         except Exception:
#             mol['pconv'] = False
#
#     if mol['dconv'] and mol['pconv']:
#         print(f"{mol['name']} us elec {mol['de']:7.4f} rep {mol['dr']:7.4f} sum {mol['dt']:7.4f}" \
#               f" diff DFTB+ {np.abs(mol['dt'] - mol['pt']):7.4e}")
#     elif mol['dconv']:
#         print(f"{mol['name']} DFTB+ failed")
#     elif mol['pconv']:
#         print(f"{mol['name']} our dftb failed")
#     else:
#         print(f"{mol['name']} both our dftb and DFTB+ failed")
#     # ts = mol['targets']
#     # print(f"H5 elec {ts['pe']} rep {ts['pr']} sum {ts['pe'] +ts['pr']}" \
#     #      f"tot {ts['pt']}  diff {ts['pt'] - ts['pe'] -ts['pr']} ")
#     # print(f"{skf_type} on mol {imol} E(H) = {Ehartree:7.3f} " \
#     #  #f" diff resolved(kcal/mol) {np.abs(Ehartree-mol['targets']['dt'])*627.0:7.3e}" \
#     #  f" not resolved {np.abs(Ehartree-mol['targets']['pt'])*627.0:7.3e}" )
#
# # print summary of Au results
# failed = dict()
# failed['our dftb'] = [x['name'] for x in dataset if not x['dconv'] and x['pconv']]
# failed['dftb+'] = [x['name'] for x in dataset if not x['pconv'] and x['dconv']]
# failed['both'] = [x['name'] for x in dataset if not x['pconv'] and not x['dconv']]
#
# for ftype, names in failed.items():
#     print(f"{len(names)} molecules failed {ftype}")
#     print(names)
#
# # allowed_Zs = [1,6,7,8]
# # maxheavy = 2
# # skf_test = 'ANI1rep1'
# # pkl_file = os.path.join('dftbscratch',skf_test,'_heavy' + str(maxheavy) + '.pk')
#
# # if not os.path.exists(pkl_file):
# #     heavy_atoms = [x for x in range(1,maxheavy+1)]
# #     #Still some problems with oxygen, molecules like HNO3 are problematic due to degeneracies
# #     max_config = 10
# #     # target = 'dt'
# #     target = {'dt' : 'dt', 'dr': 'dr', 'pt' : 'pt', 'pe' : 'pe', 'pr' : 'pr',
# #               'cc' : 'cc', 'ht': 'ht',
# #                'dipole' : 'wb97x_dz.dipole',
# #                'charges' : 'wb97x_dz.cm5_charges'}
# #     exclude = ['O3', 'N2O1', 'H1N1O3', 'H2']
#
#
# #     dataset = get_ani1data(allowed_Zs, heavy_atoms, max_config, target, exclude=exclude)
#
# #     #Proportion for training and validation
# #     # prop_train = 0.8
# #     # transfer_training = False
# #     # transfer_train_params = {
# #     #     'test_set' : 'pure',
# #     #     'impure_ratio' : 0.2,
# #     #     'lower_limit' : 4
# #     #     }
# #     # train_ener_per_heavy = False
#
# #     # training_molecs, validation_molecs = dataset_sorting(dataset, prop_train,
# #     #             transfer_training, transfer_train_params, train_ener_per_heavy)
#
# #     #mol = pkl.load(open('mtest.pk','rb'))
# #     all_mol = dataset
# #     print('generating data for', len(all_mol),'molecules')
#
# #     for skf_type in ['mio',skf_test]:
# #         copyskf(os.path.join(scratch_dir,skf_type), os.path.join(scratch_dir,'skf'))
#
# #         for imol,mol in enumerate(all_mol):
# #             Zs = mol['atomic_numbers']
# #             rcart = mol['coordinates']
# #             write_dftb_in_hsd(Zs, rcart, scratch_dir)
# #             with open(os.path.join(scratch_dir,'dftb.out'),'w') as f:
# #                 res = call(dftb_exec,cwd=scratch_dir,stdout = f, shell=False)
# #             Ehartree = read_dftb_out(scratch_dir)
# #             print(skf_type, imol,Ehartree,np.abs(Ehartree-mol['targets']['dt']))
# #             mol[skf_type] = Ehartree
#
# #     pkl.dump(all_mol, open(pkl_file,'wb'))
# # else:
# #     all_mol = pkl.load(open(pkl_file,'rb'))
#
# # #%%
# # # fit reference energy
# # iZ = {x:i for i,x in enumerate(allowed_Zs)}
#
# # nmol = len(all_mol)
# # XX = np.zeros([nmol,len(allowed_Zs)+1])
# # mio = np.zeros([nmol])
# # cc  = np.zeros([nmol])
# # ht = np.zeros([nmol])
# # ml  = np.zeros([nmol])
# # pt  = np.zeros([nmol])
# # for imol,mol in enumerate(all_mol):
# #     Zc = collections.Counter(mol['atomic_numbers'])
# #     for Z,count in Zc.items():
# #         XX[imol, iZ[Z]] = count
# #         XX[imol, len(allowed_Zs)] = 1.0
# #     cc[imol] = mol['targets']['cc']
# #     ht[imol] = mol['targets']['ht']
# #     mio[imol] = mol['mio']
# #     ml[imol] = mol[skf_test]
# #     pt[imol] = mol['targets']['pt']
#
# # yy = ht - mio
# # lsq_res = np.linalg.lstsq(XX, yy, rcond=None)
# # coefs = lsq_res[0]
# # pred = mio + np.dot(XX,coefs)
#
# # print(len(pred),'molecules')
# # mae_mio = np.mean(np.abs(pred - ht)) * 627.509
# # print('mio: mae of preds',mae_mio)
#
# # yy = ht - pt
# # lsq_res = np.linalg.lstsq(XX, yy, rcond=None)
# # coefs = lsq_res[0]
# # pred = pt + np.dot(XX,coefs)
# # mae_pt = np.mean(np.abs(pred - ht)) * 627.509
# # print('pt: mae of preds',mae_pt)
#
# # yy = ht - ml
# # lsq_res = np.linalg.lstsq(XX, yy, rcond=None)
# # coefs = lsq_res[0]
# # pred = ml + np.dot(XX,coefs)
# # mae_ml = np.mean(np.abs(pred - ht)) * 627.509
# # print('ml: mae of preds',mae_ml)
#
# # #%%
# # if False:
# #     pardict = ParDict()
# #     cart = np.hstack([Zs.reshape([-1,1]), rcart])
# #     dftb = DFTB(pardict, cart)
# #     Eelec, Fs, rhos = dftb.SCF()
# #     Erep = dftb.repulsion
# #     Eus = Eelec + Erep
#
# #     diff = (Ehartree - Eus) * 627
#
# #     print('E from our code Hartree', Eus, 'Ediff  kcal/mol', diff)<|MERGE_RESOLUTION|>--- conflicted
+++ resolved
@@ -15,11 +15,7 @@
 from elements import ELEMENTS
 import numpy as np
 from h5py import File
-<<<<<<< HEAD
-=======
-# from trainedskf import ParDict #Comment this line if using auorg-1-1
-from numbers import Real
->>>>>>> 68796143
+
 from typing import Union, List, Optional, Dict, Any, Literal
 
 Array = np.ndarray
@@ -51,38 +47,7 @@
 
     return res
 
-<<<<<<< HEAD
 def write_dftb_infile(Zs: List[int], rcart_angstroms: Array, 
-=======
-
-# def copyskf(src: str, dst: str):
-#     r"""
-#     Copy skf files from src to dist path.
-
-#     Arguments: 
-#         src: path
-
-#     # (1) makes dst or deletes dst/*.skf and (2) copies src/*.skf to dst
-
-
-#     """
-#     # from: http://stackoverflow.com/questions/273192
-#     #    prevents raise conditions versus os.path.exists()
-#     try:
-#         os.makedirs(dst)
-#     except OSError as exception:
-#         if exception.errno != errno.EEXIST:
-#             raise
-#     for item in glob.glob(os.path.join(dst,'*.skf')):
-#         os.remove(item)
-
-#     for item_src in glob.glob(os.path.join(src,'*.skf')):
-#         _, filename = os.path.split(item_src)
-#         item_dest = os.path.join(dst, filename)
-#         shutil.copyfile(item_src, item_dest)
-
-def write_dftb_infile(Zs: List[int], rcart_angstroms: Array,
->>>>>>> 68796143
                       file_path: str, skf_dir: str,
                       DFTBparams_overrides: dict = {}):
     r"""
@@ -114,14 +79,8 @@
     # use of a.u. (DFTB+ uses a.u. for most quantities, so use of a.u. here may
     # be a common error.)
     rcart = rcart_angstroms
-<<<<<<< HEAD
     #HSD input requires list of element types, and their max ang momentum, only
     #for elements in this molecule.
-=======
-    natom = len(Zs)
-    # HSD input requires list of element types, and their max ang momentum, only
-    # for elements in this molecule.
->>>>>>> 68796143
     Ztypes = np.unique(Zs)
     # map from Z to the "type" given in the TypeNames argument of the HSD file
     ZtoType = {Z: (i + 1) for i, Z in enumerate(Ztypes)}
@@ -288,7 +247,6 @@
 # %% run calcs
 from auorg_1_1 import ParDict
 from dftb import DFTB
-<<<<<<< HEAD
 pardict = ParDict()
 DFTBoptions = {'ShellResolvedSCC': True}
 for imol,mol in enumerate(dataset):
@@ -466,9 +424,9 @@
 #     Eus = Eelec + Erep
     
 #     diff = (Ehartree - Eus) * 627
-=======
-from SplineModel_utilities import Timer
->>>>>>> 68796143
+
+#     print('E from our code Hartree', Eus, 'Ediff  kcal/mol', diff)
+
 
 dftb_infile = os.path.join(scratch_dir, 'dftb_in.hsd')
 dftb_outfile = os.path.join(scratch_dir, 'dftb.out')
